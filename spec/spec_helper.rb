--- conflicted
+++ resolved
@@ -1,9 +1,4 @@
 require_relative '../config/environment'
-<<<<<<< HEAD
-=======
-require 'rack/test'
-require 'rake'
->>>>>>> a308f436
 
 RSpec.configure do |config|
   config.color = true
@@ -23,5 +18,5 @@
         grade TEXT
         )
     SQL
-    DB[:conn].execute(sql)
+    DB[:conn].execute(sql) 
 end