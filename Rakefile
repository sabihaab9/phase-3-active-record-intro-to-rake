--- conflicted
+++ resolved
@@ -1,29 +1,12 @@
-<<<<<<< HEAD
 namespace :greeting do
-desc 'outputs hello to the terminal'
+  desc 'outputs hello to the terminal'
   task :hello do
     puts "hello from Rake!"
-=======
-require 'pry'
-
-task :environment do
-  require_relative './config/environment'
-end
-
-desc 'outputs hello to the terminal'
-namespace :greeting do
-  task :hello do
-    puts 'hello from Rake!'
->>>>>>> a308f436
   end
 
   desc 'outputs hola to the terminal'
   task :hola do
-<<<<<<< HEAD
     puts "hola de Rake!"
-=======
-    puts 'hola de Rake!'
->>>>>>> a308f436
   end
 end
 
@@ -34,7 +17,6 @@
   end
 
   desc 'seed the database with some dummy data'
-<<<<<<< HEAD
   task seed: :environment do
     require_relative './db/seeds'
   end
@@ -44,13 +26,6 @@
   require_relative './config/environment'
 end
 
-=======
-  task :seed do
-    require_relative './db/seeds.rb'
-  end
-end
-
->>>>>>> a308f436
 desc 'drop into the Pry console'
 task console: :environment do
   Pry.start
